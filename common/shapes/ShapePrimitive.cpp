//
// Created by Seth Parker on 9/18/15.
//

#include "ShapePrimitive.h"

namespace volcart {
namespace shapes {

    ///// Type Conversions /////
    // return an itk mesh
    VC_MeshType::Pointer ShapePrimitive::itkMesh() {
        VC_MeshType::Pointer output = VC_MeshType::New();

        // points + normals
        VC_PointType point;
        VC_PixelType normal;
        for ( unsigned long p_id = 0; p_id < _points.size(); ++p_id ) {
            point[0]  = _points[p_id].x;
            point[1]  = _points[p_id].y;
            point[2]  = _points[p_id].z;
            normal[0] = _points[p_id].nx;
            normal[1] = _points[p_id].ny;
            normal[2] = _points[p_id].nz;

            output->SetPoint(p_id, point);
            output->SetPointData(p_id, normal);
        }

        // cells
        VC_CellType::CellAutoPointer cell;
        for ( unsigned long c_id = 0; c_id < _cells.size(); ++c_id ) {
            cell.TakeOwnership( new VC_TriangleType );
            cell->SetPointId( 0, _cells[c_id].v1 );
            cell->SetPointId( 1, _cells[c_id].v2 );
            cell->SetPointId( 2, _cells[c_id].v3 );
            output->SetCell( c_id, cell );
        }

        return output;
    }

    // initialize a vtk mesh //

    vtkSmartPointer<vtkPolyData> ShapePrimitive::vtkMesh() {

        //construct new pointer to output mesh
        vtkSmartPointer<vtkPolyData> output = vtkSmartPointer<vtkPolyData>::New();

        // points + normals
        vtkPoints *points = vtkPoints::New();
        vtkSmartPointer<vtkDoubleArray> pointNormals = vtkSmartPointer<vtkDoubleArray>::New();
        pointNormals->SetNumberOfComponents(3);
        pointNormals->SetNumberOfTuples( _points.size() );

        for ( unsigned long p_id = 0; p_id < _points.size(); ++p_id ) {

            //put normals for the current point in an array
            double ptNorm[3] = { _points[p_id].nx, _points[p_id].ny, _points[p_id].nz };

            //set the point and normal values for each point
            points->InsertPoint(p_id, _points[p_id].x, _points[p_id].y, _points[p_id].z);
            pointNormals->SetTuple(p_id, ptNorm);
        }

        // polys
        vtkCellArray *polys = vtkCellArray::New();
        for ( unsigned long c_id = 0; c_id < _cells.size(); ++c_id ){

            vtkIdList *poly = vtkIdList::New();
            poly->InsertNextId(_cells[c_id].v1);
            poly->InsertNextId(_cells[c_id].v2);
            poly->InsertNextId(_cells[c_id].v3);

            polys->InsertNextCell(poly);

        }

        //assign to the mesh
        output->SetPoints(points);
        output->SetPolys(polys);
        output->GetPointData()->SetNormals(pointNormals);

        return output;
    }

    // Return Point Cloud
    pcl::PointCloud<pcl::PointXYZ> ShapePrimitive::pointCloudXYZ(bool noisify){

        pcl::PointCloud<pcl::PointXYZ> output;

        double offset = 0.0;
        if (noisify) offset = 5.0;

        int point_counter = 0; // This is the worst. // SP
        for ( auto p_id = _points.begin(); p_id != _points.end(); ++p_id ) {
            pcl::PointXYZ point;
            point.x = p_id->x;
            point.y = p_id->y;

            if ( noisify && (point_counter % 2 == 0) ){
                point.z = p_id->z +offset;
                point.y = p_id->z; //added this to take the points out of the x-z plane to test impact of mls
            }
            else
                point.z = p_id->z;

            output.push_back(point);
            ++point_counter;
        }

        // Set ordering information
        if( _orderedPoints ){
            output.width = _orderedWidth;
            output.height = _orderedHeight;
            output.resize( output.width * output.height );
        }

        return output;
    }

    //Return Point Cloud
    pcl::PointCloud<pcl::PointXYZRGB> ShapePrimitive::pointCloudXYZRGB(){

        pcl::PointCloud<pcl::PointXYZRGB> output;

        for ( auto p_id = _points.begin(); p_id != _points.end(); ++p_id ) {

            pcl::PointXYZRGB point;

            //Assign Point Values
            point.x = p_id->x;
            point.y = p_id->y;
            point.z = p_id->z;

            //assign color values
            //this is just for setting up testing values
            //values must fall within 0-255 range
            point.r = p_id->x + p_id->z;
            point.g = 35 * p_id->x + p_id->z;
            point.b = p_id->x + p_id->z * 45;

            output.push_back(point);

        }

        // Set ordering information
        if( _orderedPoints ){
            output.width = _orderedWidth;
            output.height = _orderedHeight;
            output.resize( output.width * output.height );
        }
<<<<<<< HEAD
=======

>>>>>>> 95b5359e
        return output;

    }

    // Return Point Cloud
    pcl::PointCloud<pcl::PointNormal> ShapePrimitive::pointCloudNormal(){

        pcl::PointCloud<pcl::PointNormal> output;

        for ( auto p_id = _points.begin(); p_id != _points.end(); ++p_id ) {
            pcl::PointNormal point;
            point.x = p_id->x;
            point.y = p_id->y;
            point.z = p_id->z;
            point.normal_x = p_id->nx;
            point.normal_y = p_id->ny;
            point.normal_z = p_id->nz;

            output.push_back(point);
        }

        // Set ordering information
        if( _orderedPoints ){
            output.width = _orderedWidth;
            output.height = _orderedHeight;
            output.resize( output.width * output.height );
        }

        return output;
    };

    ///// Mesh Generation Helper Functions /////
    void ShapePrimitive::_add_vertex(double x, double y, double z) {
        VC_Vertex v;
        v.x = x;
        v.y = y;
        v.z = z;
        v.nx = 0;
        v.ny = 0;
        v.nz = 0;
        v.face_count = 0;
        _points.push_back(v);
    }

    void ShapePrimitive::_add_cell(int v1, int v2, int v3) {
        VC_Cell f;
        f.v1 = v1;
        f.v2 = v2;
        f.v3 = v3;
        _cells.push_back(f);

        // calculate vertex normals (average of surface normals of each triangle)
        // get surface normal of this triangle
        double nx, ny, nz, vx, vy, vz, wx, wy, wz, magnitude;

        VC_Vertex vt1 = _points[v1];
        VC_Vertex vt2 = _points[v2];
        VC_Vertex vt3 = _points[v3];

        vx = vt2.x - vt1.x;
        vy = vt2.y - vt1.y;
        vz = vt2.z - vt1.z;

        wx = vt3.x - vt1.x;
        wy = vt3.y - vt1.y;
        wz = vt3.z - vt1.z;

        nx = (vy * wz) - (vz * wy);
        ny = (vz * wx) - (vx * wz);
        nz = (vx * wy) - (vy * wx);

        // normalize
        magnitude = sqrt(nx*nx + ny*ny + nz*nz);
        nx /= magnitude;
        ny /= magnitude;
        nz /= magnitude;

        // update the vertex normals
        _update_normal(v1, nx, ny, nz);
        _update_normal(v2, nx, ny, nz);
        _update_normal(v3, nx, ny, nz);
    }

    void ShapePrimitive::_update_normal(int vertex, double nx_in, double ny_in, double nz_in) {
        // recalculate average (unaverage, add new component, recalculate average)
        VC_Vertex v = _points[vertex];
        v.nx = (v.nx * v.face_count + nx_in) / (v.face_count + 1);
        v.ny = (v.ny * v.face_count + ny_in) / (v.face_count + 1);
        v.nz = (v.nz * v.face_count + nz_in) / (v.face_count + 1);
        v.face_count++;
        _points[vertex] = v;
    }


} // namespace shapes
} // namespace volcart<|MERGE_RESOLUTION|>--- conflicted
+++ resolved
@@ -150,10 +150,7 @@
             output.height = _orderedHeight;
             output.resize( output.width * output.height );
         }
-<<<<<<< HEAD
-=======
-
->>>>>>> 95b5359e
+
         return output;
 
     }
