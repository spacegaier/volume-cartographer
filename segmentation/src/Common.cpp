--- conflicted
+++ resolved
@@ -1,11 +1,7 @@
-<<<<<<< HEAD
 /**
  *@file Common.cpp
  */
-#include "segmentation/lrps/Common.h"
-=======
 #include "segmentation/lrps/Common.hpp"
->>>>>>> db945fa7
 
 std::vector<double> volcart::segmentation::SquareDiff(
     const std::vector<Voxel>& v1, const std::vector<Voxel>& v2)
