--- conflicted
+++ resolved
@@ -146,7 +146,7 @@
     fNextBtn = new QPushButton(tr("Next Slice"), this);
     fPrevBtn = new QPushButton(tr("Previous Slice"), this);
 
-    // slice index edit
+    // slice index spin box
     fImageIndexSpin = new QSpinBox(this);
     fImageIndexSpin->setMinimum(0);
     fImageIndexSpin->setEnabled(true);
@@ -266,16 +266,13 @@
     update();
 }
 
-<<<<<<< HEAD
 void CVolumeViewer::SetImageIndex(int nImageIndex)
 {
     fImageIndex = nImageIndex;
-    fImageIndexEdit->setValue(nImageIndex);
+    fImageIndexSpin->setValue(nImageIndex);
     UpdateOverlay();
 }
 
-=======
->>>>>>> cbff83c8
 void CVolumeViewer::SetNumSlices(int num)
 {
     fImageIndexSpin->setMaximum(num);
@@ -464,11 +461,9 @@
 void CVolumeViewer::OnImageIndexSpinChanged(void)
 {
     // send signal to controller in order to update the content
-<<<<<<< HEAD
-    if (fImageIndex != fImageIndexEdit->value()) {
-        SendSignalOnLoadAnyImage(fImageIndexEdit->value());
-    }
-=======
+    if (fImageIndex != fImageIndexSpin->value()) {
+        SendSignalOnLoadAnyImage(fImageIndexSpin->value());
+    }
     SendSignalOnLoadAnyImage(fImageIndexSpin->value());
 }
 
@@ -476,7 +471,6 @@
 void CVolumeViewer::OnImageRotationSpinChanged(void)
 {
     SetRotation(fImageRotationSpin->value());
->>>>>>> cbff83c8
 }
 
 // Update the status of the buttons
@@ -489,7 +483,6 @@
     fPrevBtn->setEnabled(fImgQImage != nullptr);
 }
 
-<<<<<<< HEAD
 void CVolumeViewer::ScheduleOverlayUpdate()
 {
     timerOverlayUpdate->start(20);
@@ -507,8 +500,7 @@
     overlayItems.clear();
 
     const int alpha = 120;
-    fOverlayHandler->updateOverlayData();
-    auto data = fOverlayHandler->getOverlayDataForView(fImageIndex);
+    fOverlayHandler->updateOverlayData();    
 
     auto polygon = fGraphicsView->mapToScene(fGraphicsView->viewport()->rect());
     auto sceneRect = QRect(polygon.at(0).x(), polygon.at(0).y(), polygon.at(2).x() - polygon.at(0).x(), polygon.at(2).y() - polygon.at(0).y());
@@ -534,13 +526,17 @@
     // fScene->addItem(overlay1);
     // overlayItems.append(overlay1);
 
-    // auto overlay2 = new COverlayGraphicsItem(fGraphicsView, this);
-    // overlay2->setPen(QPen(QColor(140, 100, 160)));
-    // overlay2->setBrush(QBrush(QColor(160, 120, 180, alpha)));
-    // overlay2->setPoints(data[fImageIndex - 1]);
-    // fScene->addItem(overlay2);
-    // overlayItems.append(overlay2);
-
+    auto dataM1 = fOverlayHandler->getOverlayDataForView(fImageIndex - 1);
+    if (dataM1.size() > 0) {
+        auto overlay2 = new COverlayGraphicsItem(fGraphicsView, dataM1, sceneRect, this);
+        overlay2->setPen(QPen(QColor(140, 100, 160)));
+        overlay2->setBrush(QBrush(QColor(160, 120, 180, alpha)));
+        overlay2->setPos(sceneRect.left(), sceneRect.top());
+        fScene->addItem(overlay2);
+        overlayItems.append(overlay2);
+    }
+
+    auto data = fOverlayHandler->getOverlayDataForView(fImageIndex);
     if (data.size() > 0) {
         auto overlay3 = new COverlayGraphicsItem(fGraphicsView, data, sceneRect, this);
         overlay3->setPen(QPen(QColor(180, 90, 120)));
@@ -550,23 +546,15 @@
         overlayItems.append(overlay3);
     }
 
-    // auto pen = QPen(QColor(180, 90, 120));
-    // auto brush = QBrush(QColor(200, 110, 140, alpha));
-    // const int pointWidth = 4;
-    // for (int i = 0; i < data.size(); ++i) {
-    //     // Create new ellipse points
-    //     auto p0 = data[i][0] - pointWidth / 2;
-    //     auto p1 = data[i][1] - pointWidth / 2;
-    //     auto item = fScene->addEllipse(p0, p1, pointWidth, pointWidth, pen, brush);
-    //     //item->setCacheMode(QGraphicsItem::DeviceCoordinateCache);
-    // }
-
-    // auto overlay4 = new COverlayGraphicsItem(fGraphicsView, this);
-    // overlay4->setPen(QPen(QColor(230, 100, 80)));
-    // overlay4->setBrush(QBrush(QColor(250, 120, 100, alpha)));
-    // overlay4->setPoints(data[fImageIndex + 1]);
-    // fScene->addItem(overlay4);
-    // overlayItems.append(overlay4);
+    auto dataP1 = fOverlayHandler->getOverlayDataForView(fImageIndex + 1);
+    if (dataP1.size() > 0) {
+        auto overlay4 = new COverlayGraphicsItem(fGraphicsView, dataP1, sceneRect, this);
+        overlay4->setPen(QPen(QColor(230, 100, 80)));
+        overlay4->setBrush(QBrush(QColor(250, 120, 100, alpha)));
+        overlay4->setPos(sceneRect.left(), sceneRect.top());
+        fScene->addItem(overlay4);
+        overlayItems.append(overlay4);
+    }
 
     // auto overlay5 = new COverlayGraphicsItem(fGraphicsView, this);
     // overlay5->setPen(QPen(QColor(220, 140, 10)));
@@ -574,11 +562,8 @@
     // overlay5->setPoints(data[fImageIndex + 2]);
     // fScene->addItem(overlay5);
     // overlayItems.append(overlay5);
-
-    // qApp->processEvents();
-    // update();
-    // fGraphicsView->viewport()->repaint();
-=======
+}
+
 // Reset the viewer
 void CVolumeViewer::Reset()
 {
@@ -588,5 +573,4 @@
     }
 
     OnResetClicked(); // to reset zoom
->>>>>>> cbff83c8
 }