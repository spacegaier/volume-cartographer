--- conflicted
+++ resolved
@@ -313,10 +313,6 @@
             }            
             return true;
         }
-<<<<<<< HEAD
-
-        
-=======
         // Rotate key pressed
         else if (fGraphicsView->isRotateKyPressed()) {
             int delta = wheelEvent->angleDelta().y() / 22;
@@ -348,7 +344,6 @@
                 return true;
             }
         }
->>>>>>> f3c2c25a
     }
     return QWidget::eventFilter(watched, event);
 }
@@ -441,70 +436,6 @@
         fImgQImage != nullptr && fabs(fScaleFactor - 1.0) > 1e-6);
     fNextBtn->setEnabled(fImgQImage != nullptr);
     fPrevBtn->setEnabled(fImgQImage != nullptr);
-<<<<<<< HEAD
-}
-
-// Adjust scroll bar of scroll area
-void CVolumeViewer::AdjustScrollBar(QScrollBar* nScrollBar, double nFactor)
-{
-    nScrollBar->setValue(
-        int(nFactor * nScrollBar->value() +
-            ((nFactor - 1) * nScrollBar->pageStep() / 2)));
-}
-
-cv::Vec2f CVolumeViewer::CleanScrollPosition(cv::Vec2f pos) const
-{
-    int x = pos[0];
-    int y = pos[1];
-
-    // Get the size of the QGraphicsView viewport
-    int viewportWidth = fGraphicsView->viewport()->width();
-    int viewportHeight = fGraphicsView->viewport()->height();
-
-    // Calculate the position of the scroll bars
-    int horizontalPos = x - viewportWidth / 2;
-    int verticalPos = y - viewportHeight / 2;
-
-    // Check and respect horizontal boundaries
-    if (horizontalPos < fGraphicsView->horizontalScrollBar()->minimum())
-        horizontalPos = fGraphicsView->horizontalScrollBar()->minimum();
-    else if (horizontalPos > fGraphicsView->horizontalScrollBar()->maximum())
-        horizontalPos = fGraphicsView->horizontalScrollBar()->maximum();
-
-    // Check and respect vertical boundaries
-    if (verticalPos < fGraphicsView->verticalScrollBar()->minimum())
-        verticalPos = fGraphicsView->verticalScrollBar()->minimum();
-    else if (verticalPos > fGraphicsView->verticalScrollBar()->maximum())
-        verticalPos = fGraphicsView->verticalScrollBar()->maximum();
-
-    return cv::Vec2f(horizontalPos + viewportWidth / 2, verticalPos + viewportHeight / 2);
-}
-
-void CVolumeViewer::ScrollToCenter(cv::Vec2f pos)
-{
-    pos = CleanScrollPosition(pos);
-
-    // Get the size of the QGraphicsView viewport
-    int viewportWidth = fGraphicsView->viewport()->width();
-    int viewportHeight = fGraphicsView->viewport()->height();
-
-    // Calculate the position of the scroll bars
-    int horizontalPos = pos[0] - viewportWidth / 2;
-    int verticalPos = pos[1] - viewportHeight / 2;
-
-    // Set the scroll bar positions
-    fGraphicsView->horizontalScrollBar()->setValue(horizontalPos);
-    fGraphicsView->verticalScrollBar()->setValue(verticalPos);
-}
-
-cv::Vec2f CVolumeViewer::GetScrollPosition() const
-{
-    // Get the positions of the scroll bars
-    float horizontalPos = static_cast<float>(fGraphicsView->horizontalScrollBar()->value() + fGraphicsView->viewport()->width() / 2);
-    float verticalPos = static_cast<float>(fGraphicsView->verticalScrollBar()->value() + fGraphicsView->viewport()->height() / 2);
-
-    // Return as cv::Vec2f
-    return cv::Vec2f(horizontalPos, verticalPos);
 }
 
 void CVolumeViewer::DrawOverlay()
@@ -553,6 +484,4 @@
     overlay5->setPoints(data[fImageIndex + 2]);
     fScene->addItem(overlay5);
     overlayItems.append(overlay5);
-=======
->>>>>>> f3c2c25a
 }