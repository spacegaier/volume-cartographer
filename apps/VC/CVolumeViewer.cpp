// CVolumeViewer.cpp
// Chao Du 2015 April
#include "CVolumeViewer.hpp"
#include "HBase.hpp"

using namespace ChaoVis;
using qga = QGuiApplication;

#define BGND_RECT_MARGIN 8
#define DEFAULT_TEXT_COLOR QColor(255, 255, 120)

// Constructor
CVolumeViewerView::CVolumeViewerView(QWidget* parent)
: QGraphicsView(parent)
{
    timerTextAboveCursor = new QTimer(this);
    connect(timerTextAboveCursor, &QTimer::timeout, this, &CVolumeViewerView::hideTextAboveCursor);
    timerTextAboveCursor->setSingleShot(true);
}

void CVolumeViewerView::setup() 
{
    textAboveCursor = new QGraphicsTextItem("", 0);
    textAboveCursor->setFlag(QGraphicsItem::ItemIgnoresTransformations);
    textAboveCursor->setZValue(100);
    textAboveCursor->setVisible(false);    
    textAboveCursor->setDefaultTextColor(DEFAULT_TEXT_COLOR);
    scene()->addItem(textAboveCursor);

    QFont f;
    f.setPointSize(f.pointSize() + 2);
    textAboveCursor->setFont(f);

    backgroundBehindText = new QGraphicsRectItem();
    backgroundBehindText->setFlag(QGraphicsItem::ItemIgnoresTransformations);
    backgroundBehindText->setBrush(QBrush(QColor(125, 125, 125, 200)));
    backgroundBehindText->setPen(Qt::NoPen);
    backgroundBehindText->setZValue(99);
    scene()->addItem(backgroundBehindText);
}

void CVolumeViewerView::keyPressEvent(QKeyEvent* event)
{
    if (event->key() == Qt::Key_W) {
        rangeKeyPressed = true;
<<<<<<< HEAD
        event->accept();
    } else if (event->key() == Qt::Key_R) {
        curvePanKeyPressed = true;
        event->accept();
=======
    } else if (event->key() == Qt::Key_R) {
        curvePanKeyPressed = true;
>>>>>>> a0001b7a
    }
}

void CVolumeViewerView::keyReleaseEvent(QKeyEvent* event)
{
    if (event->key() == Qt::Key_W)  {
        rangeKeyPressed = false;
<<<<<<< HEAD
        event->accept();
    } else if (event->key() == Qt::Key_R) {
        curvePanKeyPressed = false;
        event->accept();
=======
    } else if (event->key() == Qt::Key_R) {
        curvePanKeyPressed = false;
>>>>>>> a0001b7a
    }
}

void CVolumeViewerView::showTextAboveCursor(const QString& value, const QString& label, const QColor& color)
{
    timerTextAboveCursor->start(150);

    QFontMetrics fm(textAboveCursor->font());
    QPointF p = mapToScene(mapFromGlobal(QPoint(QCursor::pos().x() + 10, QCursor::pos().y())));

    textAboveCursor->setVisible(true);
    textAboveCursor->setHtml("<b>" + value + "</b><br>" + label);    
    textAboveCursor->setPos(p);
    textAboveCursor->setDefaultTextColor(color);
    
    backgroundBehindText->setVisible(true);
    backgroundBehindText->setPos(p);
    backgroundBehindText->setRect(0, 0, fm.horizontalAdvance((label.isEmpty() ? value : label)) + BGND_RECT_MARGIN, fm.height() * (label.isEmpty() ? 1 : 2) + BGND_RECT_MARGIN);
}

void CVolumeViewerView::hideTextAboveCursor()
{
    textAboveCursor->setVisible(false);
    backgroundBehindText->setVisible(false);
}

void CVolumeViewerView::showCurrentImpactRange(int range)
{
    showTextAboveCursor(QString::number(range), "", DEFAULT_TEXT_COLOR); // tr("Impact Range")
}

void CVolumeViewerView::showCurrentScanRange(int range)
{
    showTextAboveCursor(QString::number(range), "", DEFAULT_TEXT_COLOR); // tr("Scan Range")
}

void CVolumeViewerView::showCurrentSliceIndex(int slice, bool highlight)
{
    showTextAboveCursor(QString::number(slice), "", (highlight ? QColor(255, 0, 0) : DEFAULT_TEXT_COLOR)); // tr("Slice")
}

// Constructor
CVolumeViewer::CVolumeViewer(QWidget* parent)
    : QWidget(parent)
    , fCanvas(nullptr)
    , fScrollArea(nullptr)
    , fGraphicsView(nullptr)
    , fZoomInBtn(nullptr)
    , fZoomOutBtn(nullptr)
    , fResetBtn(nullptr)
    , fNextBtn(nullptr)
    , fPrevBtn(nullptr)
    , fViewState(EViewState::ViewStateIdle)
    , fImgQImage(nullptr)
    , fBaseImageItem(nullptr)
    , fScaleFactor(1.0)
    , fImageIndex(0)
    , fScanRange(1)
{
    // buttons
    fZoomInBtn = new QPushButton(tr("Zoom In"), this);
    fZoomOutBtn = new QPushButton(tr("Zoom Out"), this);
    fResetBtn = new QPushButton(tr("Reset"), this);
    fNextBtn = new QPushButton(tr("Next Slice"), this);
    fPrevBtn = new QPushButton(tr("Previous Slice"), this);

    // slice index edit
    fImageIndexEdit = new QSpinBox(this);
    fImageIndexEdit->setMinimum(0);
    fImageIndexEdit->setEnabled(true);
    fImageIndexEdit->setMinimumWidth(100);
    connect(
        fImageIndexEdit, SIGNAL(editingFinished()), this,
        SLOT(OnImageIndexEditTextChanged()));

    fBaseImageItem = new QGraphicsPixmapItem();

    // Create graphics view
    fGraphicsView = new CVolumeViewerView(this);
    fGraphicsView->setRenderHint(QPainter::Antialiasing);
    setFocusProxy(fGraphicsView);
    
    // Create graphics scene
    fScene = new QGraphicsScene(this);

    // Set the scene
    fGraphicsView->setScene(fScene);
    fGraphicsView->setup();

    fGraphicsView->viewport()->installEventFilter(this);

    fButtonsLayout = new QHBoxLayout;
    fButtonsLayout->addWidget(fZoomInBtn);
    fButtonsLayout->addWidget(fZoomOutBtn);
    fButtonsLayout->addWidget(fResetBtn);
    fButtonsLayout->addWidget(fPrevBtn);
    fButtonsLayout->addWidget(fNextBtn);
    fButtonsLayout->addWidget(fImageIndexEdit);
    // Add some space between the slice spin box and the curve tools (color, checkboxes, ...)
    fButtonsLayout->addSpacerItem(new QSpacerItem(1, 0, QSizePolicy::Expanding, QSizePolicy::Fixed));

    connect(fZoomInBtn, SIGNAL(clicked()), this, SLOT(OnZoomInClicked()));
    connect(fZoomOutBtn, SIGNAL(clicked()), this, SLOT(OnZoomOutClicked()));
    connect(fResetBtn, SIGNAL(clicked()), this, SLOT(OnResetClicked()));
    connect(fNextBtn, SIGNAL(clicked()), this, SLOT(OnNextClicked()));
    connect(fPrevBtn, SIGNAL(clicked()), this, SLOT(OnPrevClicked()));

    QSettings settings("VC.ini", QSettings::IniFormat);
    fCenterOnZoomEnabled = settings.value("viewer/center_on_zoom", false).toInt() != 0;

    QVBoxLayout* aWidgetLayout = new QVBoxLayout;
    aWidgetLayout->addWidget(fGraphicsView);
    aWidgetLayout->addLayout(fButtonsLayout);

    setLayout(aWidgetLayout);

    UpdateButtons();
}

// Destructor
CVolumeViewer::~CVolumeViewer(void)
{
    deleteNULL(fGraphicsView);
    deleteNULL(fScene);
    deleteNULL(fScrollArea);
    deleteNULL(fZoomInBtn);
    deleteNULL(fZoomOutBtn);
    deleteNULL(fResetBtn);
    deleteNULL(fPrevBtn);
    deleteNULL(fNextBtn);
    deleteNULL(fImageIndexEdit);
}

void CVolumeViewer::setButtonsEnabled(bool state)
{
    fZoomOutBtn->setEnabled(state);
    fZoomInBtn->setEnabled(state);
    fPrevBtn->setEnabled(state);
    fNextBtn->setEnabled(state);
    fImageIndexEdit->setEnabled(state);
}

void CVolumeViewer::SetImage(const QImage& nSrc)
{
    if (fImgQImage == nullptr) {
        fImgQImage = new QImage(nSrc);
    } else {
        *fImgQImage = nSrc;
    }

    // Create a QPixmap from the QImage
    QPixmap pixmap = QPixmap::fromImage(*fImgQImage);

    // Add the QPixmap to the scene as a QGraphicsPixmapItem
    if (fBaseImageItem) {
        // If the item already exists, remove it from the scene
        fScene->removeItem(fBaseImageItem);
        delete fBaseImageItem; // Delete the old item
    }
    fBaseImageItem = fScene->addPixmap(pixmap);

    UpdateButtons();
    update();
}

void CVolumeViewer::setNumSlices(int num)
{
    fImageIndexEdit->setMaximum(num);
}

bool CVolumeViewer::eventFilter(QObject* watched, QEvent* event)
{
    // Wheel events
    if (watched == fGraphicsView || (fGraphicsView && watched == fGraphicsView->viewport()) && event->type() == QEvent::Wheel) {

        QWheelEvent* wheelEvent = static_cast<QWheelEvent*>(event);
        
        // Range key pressed
        if (fGraphicsView->isRangeKeyPressed()) {
            int numDegrees = wheelEvent->angleDelta().y() / 8;

            if (numDegrees > 0) {
                SendSignalImpactRangeUp();
            } else if (numDegrees < 0) {
                SendSignalImpactRangeDown();
            }

            return true;
        }
        // Ctrl = Zoom in/out
        else if (QApplication::keyboardModifiers() == Qt::ControlModifier) {
            int numDegrees = wheelEvent->angleDelta().y() / 8;

            if (numDegrees > 0) {
                OnZoomInClicked();
            } else if (numDegrees < 0) {
                OnZoomOutClicked();
            }

            if (fCenterOnZoomEnabled) {
                CenterOn(fGraphicsView->mapToScene(wheelEvent->position().toPoint()));
            }

            return true;
        }
        // Shift = Scan through slices
        else if (QApplication::keyboardModifiers() == Qt::ShiftModifier) {
            int numDegrees = wheelEvent->angleDelta().y() / 8;

            if (numDegrees > 0) {
                SendSignalOnNextSliceShift(fScanRange);
                fGraphicsView->showCurrentSliceIndex(fImageIndex, (GetViewState() == EViewState::ViewStateEdit && fImageIndex == sliceIndexToolStart));
            } else if (numDegrees < 0) {
                SendSignalOnPrevSliceShift(fScanRange);
                fGraphicsView->showCurrentSliceIndex(fImageIndex, (GetViewState() == EViewState::ViewStateEdit && fImageIndex == sliceIndexToolStart));
            }
            return true;
        }
    }
    return QWidget::eventFilter(watched, event);
}

// Handle paint event
void CVolumeViewer::paintEvent(QPaintEvent* /*event*/)
{
    // REVISIT - FILL ME HERE
}

void CVolumeViewer::ScaleImage(double nFactor)
{
    fScaleFactor *= nFactor;
    fGraphicsView->scale(nFactor, nFactor);

    UpdateButtons();
}

void CVolumeViewer::CenterOn(const QPointF& point)
{
    fGraphicsView->centerOn(point);
}

// Handle zoom in click
void CVolumeViewer::OnZoomInClicked(void)
{
    if (fZoomInBtn->isEnabled()) {
        ScaleImage(1.15);
    }
}

// Handle zoom out click
void CVolumeViewer::OnZoomOutClicked(void)
{
    if (fZoomOutBtn->isEnabled()) {
        ScaleImage(0.85);
    }
}

void CVolumeViewer::OnResetClicked(void)
{
    fGraphicsView->resetTransform();
    fScaleFactor = 1.0;

    UpdateButtons();
}

// Handle next image click
void CVolumeViewer::OnNextClicked(void)
{
    // send signal to controller (MVC) in order to update the content
    if (fNextBtn->isEnabled()) {
        // If the signal sender is the button, we check for Shift modifier for bigger jumps
        if (sender() == fNextBtn)
            SendSignalOnNextSliceShift(qga::keyboardModifiers() == Qt::ShiftModifier ? 10 : 1);
        else
            SendSignalOnNextSliceShift(1);
    }
}

// Handle previous image click
void CVolumeViewer::OnPrevClicked(void)
{
    // send signal to controller (MVC) in order to update the content
    if (fPrevBtn->isEnabled()) {
        // If the signal sender is the button, we check for Shift modifier for bigger jumps
        if (sender() == fPrevBtn)
            SendSignalOnPrevSliceShift(qga::keyboardModifiers() == Qt::ShiftModifier ? 10 : 1);
        else
            SendSignalOnPrevSliceShift(1);
    }
}

// Handle image index change
void CVolumeViewer::OnImageIndexEditTextChanged(void)
{
    // send signal to controller in order to update the content
    SendSignalOnLoadAnyImage(fImageIndexEdit->value());
}

// Update the status of the buttons
void CVolumeViewer::UpdateButtons(void)
{
    fZoomInBtn->setEnabled(fImgQImage != nullptr && fScaleFactor < 10.0);
    fZoomOutBtn->setEnabled(fImgQImage != nullptr && fScaleFactor > 0.05);
    fResetBtn->setEnabled(
        fImgQImage != nullptr && fabs(fScaleFactor - 1.0) > 1e-6);
    fNextBtn->setEnabled(fImgQImage != nullptr);
    fPrevBtn->setEnabled(fImgQImage != nullptr);
}

// Adjust scroll bar of scroll area
void CVolumeViewer::AdjustScrollBar(QScrollBar* nScrollBar, double nFactor)
{
    nScrollBar->setValue(
        int(nFactor * nScrollBar->value() +
            ((nFactor - 1) * nScrollBar->pageStep() / 2)));
}

cv::Vec2f CVolumeViewer::CleanScrollPosition(cv::Vec2f pos) const
{
    int x = pos[0];
    int y = pos[1];

    // Get the size of the QGraphicsView viewport
    int viewportWidth = fGraphicsView->viewport()->width();
    int viewportHeight = fGraphicsView->viewport()->height();

    // Calculate the position of the scroll bars
    int horizontalPos = x - viewportWidth / 2;
    int verticalPos = y - viewportHeight / 2;

    // Check and respect horizontal boundaries
    if (horizontalPos < fGraphicsView->horizontalScrollBar()->minimum())
        horizontalPos = fGraphicsView->horizontalScrollBar()->minimum();
    else if (horizontalPos > fGraphicsView->horizontalScrollBar()->maximum())
        horizontalPos = fGraphicsView->horizontalScrollBar()->maximum();

    // Check and respect vertical boundaries
    if (verticalPos < fGraphicsView->verticalScrollBar()->minimum())
        verticalPos = fGraphicsView->verticalScrollBar()->minimum();
    else if (verticalPos > fGraphicsView->verticalScrollBar()->maximum())
        verticalPos = fGraphicsView->verticalScrollBar()->maximum();

    return cv::Vec2f(horizontalPos + viewportWidth / 2, verticalPos + viewportHeight / 2);
}

void CVolumeViewer::ScrollToCenter(cv::Vec2f pos)
{
    pos = CleanScrollPosition(pos);

    // Get the size of the QGraphicsView viewport
    int viewportWidth = fGraphicsView->viewport()->width();
    int viewportHeight = fGraphicsView->viewport()->height();

    // Calculate the position of the scroll bars
    int horizontalPos = pos[0] - viewportWidth / 2;
    int verticalPos = pos[1] - viewportHeight / 2;

    // Set the scroll bar positions
    fGraphicsView->horizontalScrollBar()->setValue(horizontalPos);
    fGraphicsView->verticalScrollBar()->setValue(verticalPos);
}

cv::Vec2f CVolumeViewer::GetScrollPosition() const
{
    // Get the positions of the scroll bars
    float horizontalPos = static_cast<float>(fGraphicsView->horizontalScrollBar()->value() + fGraphicsView->viewport()->width() / 2);
    float verticalPos = static_cast<float>(fGraphicsView->verticalScrollBar()->value() + fGraphicsView->viewport()->height() / 2);

    // Return as cv::Vec2f
    return cv::Vec2f(horizontalPos, verticalPos);
}<|MERGE_RESOLUTION|>--- conflicted
+++ resolved
@@ -43,15 +43,10 @@
 {
     if (event->key() == Qt::Key_W) {
         rangeKeyPressed = true;
-<<<<<<< HEAD
         event->accept();
     } else if (event->key() == Qt::Key_R) {
         curvePanKeyPressed = true;
         event->accept();
-=======
-    } else if (event->key() == Qt::Key_R) {
-        curvePanKeyPressed = true;
->>>>>>> a0001b7a
     }
 }
 
@@ -59,30 +54,29 @@
 {
     if (event->key() == Qt::Key_W)  {
         rangeKeyPressed = false;
-<<<<<<< HEAD
         event->accept();
     } else if (event->key() == Qt::Key_R) {
         curvePanKeyPressed = false;
         event->accept();
-=======
-    } else if (event->key() == Qt::Key_R) {
-        curvePanKeyPressed = false;
->>>>>>> a0001b7a
     }
 }
 
 void CVolumeViewerView::showTextAboveCursor(const QString& value, const QString& label, const QColor& color)
 {
+    if (!hasFocus()) {
+        return;
+    }
+
     timerTextAboveCursor->start(150);
 
     QFontMetrics fm(textAboveCursor->font());
     QPointF p = mapToScene(mapFromGlobal(QPoint(QCursor::pos().x() + 10, QCursor::pos().y())));
 
     textAboveCursor->setVisible(true);
-    textAboveCursor->setHtml("<b>" + value + "</b><br>" + label);    
+    textAboveCursor->setHtml("<b>" + value + "</b><br>" + label);
     textAboveCursor->setPos(p);
     textAboveCursor->setDefaultTextColor(color);
-    
+
     backgroundBehindText->setVisible(true);
     backgroundBehindText->setPos(p);
     backgroundBehindText->setRect(0, 0, fm.horizontalAdvance((label.isEmpty() ? value : label)) + BGND_RECT_MARGIN, fm.height() * (label.isEmpty() ? 1 : 2) + BGND_RECT_MARGIN);
