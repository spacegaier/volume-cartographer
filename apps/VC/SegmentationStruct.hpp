--- conflicted
+++ resolved
@@ -240,17 +240,12 @@
         }
         fIntersections.clear();
         int minIndex, maxIndex;
-<<<<<<< HEAD
-        minIndex = static_cast<int>(floor(fMasterCloud[0][2]));
-        maxIndex = static_cast<int>(fMasterCloud.getRow(fMasterCloud.height()-1)[fMasterCloud.width()-1][2]);
-=======
         if (fMasterCloud.empty()) {
             minIndex = maxIndex = fPathOnSliceIndex;
         } else {
             minIndex = static_cast<int>(floor(fMasterCloud[0][2]));
             maxIndex = static_cast<int>(fMasterCloud.getRow(fMasterCloud.height()-1)[fMasterCloud.width()-1][2]);
         }
->>>>>>> a0001b7a
 
         fMinSegIndex = minIndex;
         fMaxSegIndex = maxIndex;
@@ -353,11 +348,7 @@
             auto masterRowI = fMasterCloud.getRow(i);
             if (ps[0][2] <= masterRowI[0][2]){
                 // We found the entry where the 3rd vector component (= index 2 = which means the slice index)
-<<<<<<< HEAD
                 // of the new point set matches the value in the existing row of our master point cloud
-=======
-                // of the new point set matches the value in the existing row of our point cloud
->>>>>>> a0001b7a
                 // => starting point for merge
 
                 if (ps[0][2] < masterRowI[0][2]) {
