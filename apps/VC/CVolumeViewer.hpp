--- conflicted
+++ resolved
@@ -85,14 +85,11 @@
     }
     auto GetImageIndex() const -> int { return fImageIndex; }
     void setNumSlices(int num);
-<<<<<<< HEAD
+    void ResetRotation();
     void SetOverlaySettings(COverlayHandler::OverlaySettings settings);
 
     void DrawOverlay();
     virtual void UpdateView() {};
-=======
-    void ResetRotation();
->>>>>>> f3c2c25a
 
 protected:
     bool eventFilter(QObject* watched, QEvent* event);
