#include "vc/core/types/VolumePkg.hpp"

#include <functional>
#include <utility>

#include "vc/core/util/DateTime.hpp"
#include "vc/core/util/Logging.hpp"
#include "vc/core/util/String.hpp"

using namespace volcart;

namespace fs = volcart::filesystem;

namespace
{
////// Convenience vars and fns for accessing VolumePkg sub-paths //////
constexpr auto CONFIG = "config.json";

inline auto VolsDir(const fs::path& baseDir) -> fs::path
{
    return baseDir / "volumes";
}

inline auto SegsDir(const fs::path& baseDir) -> fs::path
{
    return baseDir / "paths";
}

inline auto RendDir(const fs::path& baseDir) -> fs::path
{
    return baseDir / "renders";
}

inline auto TfmDir(const fs::path& baseDir) -> fs::path
{
    return baseDir / "transforms";
}

inline auto ReqDirs(const fs::path& baseDir) -> std::vector<filesystem::path>
{
    return {
        baseDir, ::VolsDir(baseDir), ::SegsDir(baseDir), ::RendDir(baseDir),
        ::TfmDir(baseDir)};
}

inline void keep(const fs::path& dir)
{
    if (not fs::exists(dir / ".vckeep")) {
        std::ofstream(dir / ".vckeep", std::ostream::ate);
    }
}

////// Upgrade functions //////
auto VolpkgV3ToV4(const Metadata& meta) -> Metadata
{
    // Nothing to do
    if (meta.get<int>("version") != 3) {
        return meta;
    }
    Logger()->info("Performing v4 migrations");

    // VolumePkg path
    const auto path = meta.path().parent_path();

    // Write the new volpkg metadata
    Logger()->debug("- Creating primary metadata");
    Metadata newMeta;
    newMeta.set("version", 4);
    newMeta.set("name", meta.get<std::string>("volumepkg name"));
    newMeta.set("materialthickness", meta.get<double>("materialthickness"));
    newMeta.save(path / "config.json");

    // Make the "volumes" directory
    Logger()->debug("- Creating volumes directory");
    const fs::path volumesDir = path / "volumes";
    if (!fs::exists(volumesDir)) {
        fs::create_directory(volumesDir);
    }

    // Set up a new Volume name and make a new folder for it
    // Move the slices
    Logger()->debug("- Migrating v3 volume");
    const auto id = DateTime();
    const auto newVolDir = volumesDir / id;
    fs::rename(path / "slices", newVolDir);

    // Setup and save the metadata to the new Volume folder
    Metadata volMeta;
    volMeta.set("uuid", id);
    volMeta.set("name", id);
    volMeta.set("width", meta.get<int>("width"));
    volMeta.set("height", meta.get<int>("height"));
    volMeta.set("slices", meta.get<int>("number of slices"));
    volMeta.set("voxelsize", meta.get<double>("voxelsize"));
    volMeta.set("min", meta.get<double>("min"));
    volMeta.set("max", meta.get<double>("max"));
    volMeta.save(newVolDir / "meta.json");

    return newMeta;
}

auto VolpkgV4ToV5(const Metadata& meta) -> Metadata
{
    // Nothing to do check
    if (meta.get<int>("version") != 4) {
        return meta;
    }
    Logger()->info("Performing v5 migrations");

    // VolumePkg path
    const auto path = meta.path().parent_path();

    // Add metadata to all the segmentations
    Logger()->debug("- Initializing segmentation metadata");
    fs::path seg;
    const fs::path segsDir = path / "paths";
    for (const auto& entry : fs::directory_iterator(segsDir)) {
        if (fs::is_directory(entry)) {
            // Get the folder as a fs::path
            seg = entry;

            // Generate basic metadata
            Metadata segMeta;
            segMeta.set("uuid", seg.stem().string());
            segMeta.set("name", seg.stem().string());
            segMeta.set("type", "seg");

            // Link the metadata to the vcps file
            if (fs::exists(seg / "pointset.vcps")) {
                segMeta.set("vcps", "pointset.vcps");
            } else {
                segMeta.set("vcps", std::string{});
            }

            // Save the new metadata
            segMeta.save(seg / "meta.json");
        }
    }

    // Add renders folder
    Logger()->debug("- Adding renders directory");
    const fs::path rendersDir = path / "renders";
    if (!fs::exists(rendersDir)) {
        fs::create_directory(rendersDir);
    }

    // Update the version
    auto newMeta = meta;
    newMeta.set("version", 5);
    newMeta.save();

    return newMeta;
}

auto VolpkgV5ToV6(const Metadata& meta) -> Metadata
{
    // Nothing to do check
    if (meta.get<int>("version") != 5) {
        return meta;
    }
    Logger()->info("Performing v6 migrations");

    // VolumePkg path
    const auto path = meta.path().parent_path();

    // Add metadata to all the volumes
    Logger()->debug("- Updating volume metadata");
    fs::path vol;
    const fs::path volsDir = path / "volumes";
    for (const auto& entry : fs::directory_iterator(volsDir)) {
        if (fs::is_directory(entry)) {
            // Get the folder as a fs::path
            vol = entry;

            // Generate basic metadata
            Metadata volMeta(vol / "meta.json");
            if (!volMeta.hasKey("uuid")) {
                volMeta.set("uuid", vol.stem().string());
            }
            if (!volMeta.hasKey("name")) {
                volMeta.set("name", vol.stem().string());
            }
            if (!volMeta.hasKey("type")) {
                volMeta.set("type", "vol");
            }

            // Save the new metadata
            volMeta.save();
        }
    }

    // Update the version
    auto newMeta = meta;
    newMeta.set("version", 6);
    newMeta.save();

    return newMeta;
}

auto VolpkgV6ToV7(const Metadata& meta) -> Metadata
{
    // Nothing to do check
    if (meta.get<int>("version") != 6) {
        return meta;
    }
    Logger()->info("Performing v7 migrations");

    // VolumePkg path
    const auto path = meta.path().parent_path();

    // Add renders folder
    Logger()->debug("- Adding transforms directory");
    const fs::path tfmsDir = path / "transforms";
    if (not fs::exists(tfmsDir)) {
        fs::create_directory(tfmsDir);
    }

    // Add vc keep files
    Logger()->debug("- Adding keep files");
    for (const auto& d : {"paths", "renders", "volumes", "transforms"}) {
        ::keep(path / d);
    }

    // Update the version
    auto newMeta = meta;
    newMeta.set("version", 7);
    newMeta.save();

    return newMeta;
}

using UpgradeFn = std::function<Metadata(const Metadata&)>;
const std::vector<UpgradeFn> UPGRADE_FNS{
    VolpkgV3ToV4, VolpkgV4ToV5, VolpkgV5ToV6, VolpkgV6ToV7};

}  // namespace

// CONSTRUCTORS //
// Make a volpkg of a particular version number
VolumePkg::VolumePkg(fs::path fileLocation, int version)
    : rootDir_{std::move(fileLocation)}
{
    // Lookup the metadata template from our library of versions
    auto findDict = VERSION_LIBRARY.find(version);
    if (findDict == std::end(VERSION_LIBRARY)) {
        throw std::runtime_error("No dictionary found for volpkg");
    }

    // Create the directories with the default values
    config_ = VolumePkg::InitConfig(findDict->second, version);
    config_.setPath(rootDir_ / ::CONFIG);

    // Make directories
    for (const auto& d : ::ReqDirs(rootDir_)) {
        if (not fs::exists(d)) {
            fs::create_directory(d);
        }
        if (d != rootDir_) {
            ::keep(d);
        }
    }

    // Do initial save
    config_.save();
}

// Use this when reading a volpkg from a file
VolumePkg::VolumePkg(const fs::path& fileLocation) : rootDir_{fileLocation}
{
<<<<<<< HEAD
    // Check directory structure
    if (!(fs::exists(rootDir_) && fs::exists(segsDir_) &&
          fs::exists(volsDir_) && fs::exists(rendDir_))) {
        throw std::runtime_error("invalid volpkg structure (ensure required folders are present: " + SUBPATH_VOLS.generic_string() + ", " + SUBPATH_SEGS.generic_string() + ", " + SUBPATH_REND.generic_string() + ")");
=======
    // Loads the metadata
    config_ = Metadata(fileLocation / ::CONFIG);

    // Auto-upgrade on load from v
    auto version = config_.get<int>("version");
    if (version >= 6 and version != VOLPKG_VERSION_LATEST) {
        Upgrade(fileLocation, VOLPKG_VERSION_LATEST);
        config_ = Metadata(fileLocation / ::CONFIG);
>>>>>>> 6353310f
    }

    // Check directory structure
    for (const auto& d : ::ReqDirs(rootDir_)) {
        if (not fs::exists(d)) {
            Logger()->warn(
                "Creating missing VolumePkg directory: {}",
                d.filename().string());
            fs::create_directory(d);
        }
        if (d != rootDir_) {
            ::keep(d);
        }
    }

    // Load volumes into volumes_
    for (const auto& entry : fs::directory_iterator(::VolsDir(rootDir_))) {
        if (fs::is_directory(entry)) {
            auto v = Volume::New(entry);
            volumes_.emplace(v->id(), v);
        }
    }

    // Load segmentations into the segmentations_
    for (const auto& entry : fs::directory_iterator(::SegsDir(rootDir_))) {
        if (fs::is_directory(entry)) {
            auto s = Segmentation::New(entry);
            segmentations_.emplace(s->id(), s);
        }
    }

    // Load Renders into the renders_
    for (const auto& entry : fs::directory_iterator(::RendDir(rootDir_))) {
        if (fs::is_directory(entry)) {
            auto r = Render::New(entry);
            renders_.emplace(r->id(), r);
        }
    }

    // Load the transform files into transforms_
    for (const auto& entry : fs::directory_iterator(::TfmDir(rootDir_))) {
        auto ep = entry.path();
        if (fs::is_regular_file(entry) and ep.extension() == ".json") {
            Transform3D::Pointer tfm;
            try {
                tfm = Transform3D::Load(ep);
            } catch (const std::exception& e) {
                Logger()->warn(
                    "Failed to load transform \"{}\". {}",
                    ep.filename().string(), e.what());
                continue;
            }
            transforms_.emplace(ep.stem(), tfm);
        }
    }
}

auto VolumePkg::New(fs::path fileLocation, int version) -> VolumePkg::Pointer
{
    return std::make_shared<VolumePkg>(fileLocation, version);
}

// Shared pointer volumepkg construction
auto VolumePkg::New(fs::path fileLocation) -> VolumePkg::Pointer
{
    return std::make_shared<VolumePkg>(fileLocation);
}

// METADATA RETRIEVAL //
// Returns Volume Name from JSON config
auto VolumePkg::name() const -> std::string
{
    // Gets the Volume name from the configuration file
    auto name = config_.get<std::string>("name");
    if (name != "NULL") {
        return name;
    }

    return "UnnamedVolume";
}

auto VolumePkg::version() const -> int { return config_.get<int>("version"); }

auto VolumePkg::materialThickness() const -> double
{
    return config_.get<double>("materialthickness");
}

auto VolumePkg::metadata() const -> Metadata { return config_; }

void VolumePkg::saveMetadata() { config_.save(); }

void VolumePkg::saveMetadata(const fs::path& filePath)
{
    config_.save(filePath);
}

// VOLUME FUNCTIONS //
auto VolumePkg::hasVolumes() const -> bool { return !volumes_.empty(); }

auto VolumePkg::hasVolume(const Volume::Identifier& id) const -> bool
{
    return volumes_.count(id) > 0;
}

auto VolumePkg::numberOfVolumes() const -> std::size_t
{
    return volumes_.size();
}

auto VolumePkg::volumeIDs() const -> std::vector<Volume::Identifier>
{
    std::vector<Volume::Identifier> ids;
    for (const auto& v : volumes_) {
        ids.emplace_back(v.first);
    }
    return ids;
}

auto VolumePkg::volumeNames() const -> std::vector<std::string>
{
    std::vector<Volume::Identifier> names;
    for (const auto& v : volumes_) {
        names.emplace_back(v.second->name());
    }
    return names;
}

auto VolumePkg::newVolume(std::string name) -> Volume::Pointer
{
    // Generate a uuid
    auto uuid = DateTime();

    // Get dir name if not specified
    if (name.empty()) {
        name = uuid;
    }

    // Make the volume directory
    auto volDir = ::VolsDir(rootDir_) / uuid;
    if (!fs::exists(volDir)) {
        fs::create_directory(volDir);
    } else {
        throw std::runtime_error("Volume directory already exists");
    }

    // Make the volume
    auto r = volumes_.emplace(uuid, Volume::New(volDir, uuid, name));
    if (!r.second) {
        auto msg = "Volume already exists with ID " + uuid;
        throw std::runtime_error(msg);
    }

    // Return the Volume Pointer
    return r.first->second;
}

auto VolumePkg::volume() const -> const Volume::Pointer
{
    if (volumes_.empty()) {
        throw std::out_of_range("No volumes in VolPkg");
    }
    return volumes_.begin()->second;
}

auto VolumePkg::volume() -> Volume::Pointer
{
    if (volumes_.empty()) {
        throw std::out_of_range("No volumes in VolPkg");
    }
    return volumes_.begin()->second;
}

auto VolumePkg::volume(const Volume::Identifier& id) const
    -> const Volume::Pointer
{
    return volumes_.at(id);
}

auto VolumePkg::volume(const Volume::Identifier& id) -> Volume::Pointer
{
    return volumes_.at(id);
}

// SEGMENTATION FUNCTIONS //
auto VolumePkg::hasSegmentations() const -> bool
{
    return !segmentations_.empty();
}

auto VolumePkg::numberOfSegmentations() const -> std::size_t
{
    return segmentations_.size();
}

auto VolumePkg::segmentation(const DiskBasedObjectBaseClass::Identifier& id)
    const -> const Segmentation::Pointer
{
    return segmentations_.at(id);
}

auto VolumePkg::segmentation(const DiskBasedObjectBaseClass::Identifier& id)
    -> Segmentation::Pointer
{
    return segmentations_.at(id);
}

auto VolumePkg::segmentationIDs() const -> std::vector<Segmentation::Identifier>
{
    std::vector<Segmentation::Identifier> ids;
    for (const auto& s : segmentations_) {
        ids.emplace_back(s.first);
    }
    return ids;
}

auto VolumePkg::segmentationNames() const -> std::vector<std::string>
{
    std::vector<std::string> names;
    for (const auto& s : segmentations_) {
        names.emplace_back(s.second->name());
    }
    return names;
}

// Make a new folder inside the volume package to house everything for this
// segmentation and push back the new segmentation into our vector of
// segmentations_
auto VolumePkg::newSegmentation(std::string name) -> Segmentation::Pointer
{
    // Generate a uuid
    auto uuid = DateTime();

    // Get dir name if not specified
    if (name.empty()) {
        name = uuid;
    }

    // Make the volume directory
    auto segDir = ::SegsDir(rootDir_) / uuid;
    if (!fs::exists(segDir)) {
        fs::create_directory(segDir);
    } else {
        throw std::runtime_error("Segmentation directory already exists");
    }

    // Make the Segmentation
    auto r =
        segmentations_.emplace(uuid, Segmentation::New(segDir, uuid, name));
    if (!r.second) {
        auto msg = "Segmentation already exists with ID " + uuid;
        throw std::runtime_error(msg);
    }

    // Return the Segmentation Pointer
    return r.first->second;
}

auto VolumePkg::removeSegmentation(const Segmentation::Identifier& id) -> bool
{
    if (id.size() == 0)
        return false;

    // Remove the volume directory
    auto segDir = ::SegsDir(rootDir_) / id;
    if (!fs::exists(segDir)) {
        throw std::runtime_error("Segmentation directory does not exist for ID " + id);
    } else {
        return fs::remove_all(segDir);
    }
}

// RENDER FUNCTIONS //
auto VolumePkg::hasRenders() const -> bool { return !renders_.empty(); }
auto VolumePkg::numberOfRenders() const -> std::size_t
{
    return renders_.size();
}
auto VolumePkg::render(const Render::Identifier& id) const
    -> const Render::Pointer
{
    return renders_.at(id);
}
auto VolumePkg::render(const Render::Identifier& id) -> Render::Pointer
{
    return renders_.at(id);
}

auto VolumePkg::renderIDs() const -> std::vector<Render::Identifier>
{
    std::vector<Render::Identifier> ids;
    for (const auto& r : renders_) {
        ids.emplace_back(r.first);
    }
    return ids;
}

auto VolumePkg::renderNames() const -> std::vector<std::string>
{
    std::vector<std::string> names;
    for (const auto& r : renders_) {
        names.emplace_back(r.second->name());
    }
    return names;
}

// Make a new folder inside the volume package to house everything for this
// Render and push back the new render into our vector of renders_
auto VolumePkg::newRender(std::string name) -> Render::Pointer
{
    // Generate a uuid
    auto uuid = DateTime();
    while (renders_.count(uuid) > 0) {
        uuid = DateTime();
    }

    // Get dir name if not specified
    if (name.empty()) {
        name = uuid;
    }

    // Make the render directory
    auto renDir = ::RendDir(rootDir_) / uuid;
    if (!fs::exists(renDir)) {
        fs::create_directory(renDir);
    } else {
        throw std::runtime_error("Render directory already exists");
    }

    // Make the Render
    auto r = renders_.emplace(uuid, Render::New(renDir, uuid, name));
    if (!r.second) {
        auto msg = "Render already exists with ID " + uuid;
        throw std::runtime_error(msg);
    }

    // Return the Render Pointer
    return r.first->second;
}

auto VolumePkg::hasTransforms() const -> bool
{
    return not transforms_.empty();
}

auto VolumePkg::hasTransform(Volume::Identifier id) const -> bool
{
    // Don't allow empty IDs
    if (id.empty()) {
        throw std::invalid_argument("Transform ID is empty");
    }

    // Remove the star for inverse transforms
    auto findInverse = id.back() == '*';
    if (findInverse) {
        id.pop_back();
    }

    // Find the forward transform
    auto found = transforms_.count(id) > 0;

    // See if this transform can be inverted
    if (found and findInverse) {
        found = transforms_.at(id)->invertible();
    }

    return found;
}

auto VolumePkg::addTransform(const Transform3D::Pointer& transform)
    -> Transform3D::Identifier
{
    // Make sure the transform has a source and target
    if (transform->source().empty()) {
        throw std::invalid_argument("Transform is missing source");
    }
    if (transform->target().empty()) {
        throw std::invalid_argument("Transform is missing target");
    }

    // Make sure we have a transforms directory
    if (not fs::exists(::TfmDir(rootDir_))) {
        Logger()->debug("Creating transforms directory");
        fs::create_directory(::TfmDir(rootDir_));
    }

    // Generate a uuid
    auto uuid = DateTime();
    auto tfmPath = ::TfmDir(rootDir_) / (uuid + ".json");
    while (fs::exists(tfmPath) or transforms_.count(uuid) > 0) {
        uuid = DateTime();
        tfmPath = tfmPath.replace_filename(uuid + ".json");
    }

    // Add to the internal ID map
    auto r = transforms_.insert({uuid, transform});
    if (!r.second) {
        auto msg = "Transform already exists with id " + uuid;
        throw std::runtime_error(msg);
    }

    // Write to disk
    Transform3D::Save(tfmPath, transform);

    return uuid;
}

void VolumePkg::setTransform(
    const Transform3D::Identifier& id, const Transform3D::Pointer& transform)
{
    // Don't allow empty IDs
    if (id.empty()) {
        throw std::invalid_argument("Transform ID is empty");
    }

    // See if the
    if (transforms_.count(id) == 0) {
        throw std::range_error("Transform " + id + " does not exist");
    }

    // update the map
    transforms_[id] = transform;
    // update on disk
    auto tfmPath = ::TfmDir(rootDir_) / id;
    tfmPath = tfmPath.replace_extension("json");
    Transform3D::Save(tfmPath, transform);
}

auto VolumePkg::transform(Transform3D::Identifier id) -> Transform3D::Pointer
{
    // Don't allow empty IDs
    if (id.empty()) {
        throw std::invalid_argument("Transform ID is empty");
    }

    // Remove the star for inverse transforms
    auto getInverse = id.back() == '*';
    if (getInverse) {
        id.pop_back();
    }

    // Find the forward transform
    auto tfm = transforms_.at(id);

    // Invert if requested
    if (getInverse) {
        if (tfm->invertible()) {
            tfm = transforms_.at(id)->invert();
        } else {
            throw std::invalid_argument("Transform is not invertible: " + id);
        }
    }

    return tfm;
}

auto VolumePkg::transform(
    const Volume::Identifier& src, const Volume::Identifier& tgt)
    -> std::vector<std::pair<Transform3D::Identifier, Transform3D::Pointer>>
{
    std::vector<std::pair<Transform3D::Identifier, Transform3D::Pointer>> tfms;
    for (const auto& [id, tfm] : transforms_) {
        if (tfm->source() == src and tfm->target() == tgt) {
            tfms.emplace_back(id, tfm);
        } else if (
            tfm->invertible() and tfm->source() == tgt and
            tfm->target() == src) {
            auto idI = id + "*";
            tfms.emplace_back(idI, tfm->invert());
        }
    }

    return tfms;
}

auto VolumePkg::transformIDs() const -> std::vector<Transform3D::Identifier>
{
    std::vector<Transform3D::Identifier> keys;
    std::transform(
        transforms_.begin(), transforms_.end(), std::back_inserter(keys),
        [](const auto& p) { return p.first; });
    return keys;
}

auto VolumePkg::InitConfig(const Dictionary& dict, int version) -> Metadata
{
    Metadata config;

    // Populate the config file with keys from the dictionary
    for (const auto& entry : dict) {
        if (entry.first == "version") {
            config.set("version", version);
            continue;
        }

        // Default values
        switch (entry.second) {
            case DictionaryEntryType::Int:
                config.set(entry.first, int{});
                break;
            case DictionaryEntryType::Double:
                config.set(entry.first, double{});
                break;
            case DictionaryEntryType::String:
                config.set(entry.first, std::string{});
                break;
        }
    }

    return config;
}

////////// Upgrade //////////
void VolumePkg::Upgrade(const fs::path& path, int version, bool force)
{
    // Copy the current metadata
    Metadata meta(path / "config.json");

    // Get current version
    const auto currentVersion = meta.get<int>("version");

    // Don't update for versions < 6 unless forced (those migrations are
    // expensive)
    if (currentVersion < 6 and not force) {
        throw std::runtime_error(
            "Volumepkg version " + std::to_string(currentVersion) +
            " should be upgraded with vc_volpkg_upgrade");
    }

    Logger()->info(
        "Upgrading volpkg version {} to {}", currentVersion, version);

    // Plot path to final version
    // UpgradeFns start at v3->v4
    auto startIdx = currentVersion - 3;
    auto endIdx = version - 3;
    for (auto idx = startIdx; idx < endIdx; idx++) {
        meta = ::UPGRADE_FNS[idx](meta);
    }
    // Save the final metadata
    meta.save();
}<|MERGE_RESOLUTION|>--- conflicted
+++ resolved
@@ -267,12 +267,6 @@
 // Use this when reading a volpkg from a file
 VolumePkg::VolumePkg(const fs::path& fileLocation) : rootDir_{fileLocation}
 {
-<<<<<<< HEAD
-    // Check directory structure
-    if (!(fs::exists(rootDir_) && fs::exists(segsDir_) &&
-          fs::exists(volsDir_) && fs::exists(rendDir_))) {
-        throw std::runtime_error("invalid volpkg structure (ensure required folders are present: " + SUBPATH_VOLS.generic_string() + ", " + SUBPATH_SEGS.generic_string() + ", " + SUBPATH_REND.generic_string() + ")");
-=======
     // Loads the metadata
     config_ = Metadata(fileLocation / ::CONFIG);
 
@@ -281,7 +275,6 @@
     if (version >= 6 and version != VOLPKG_VERSION_LATEST) {
         Upgrade(fileLocation, VOLPKG_VERSION_LATEST);
         config_ = Metadata(fileLocation / ::CONFIG);
->>>>>>> 6353310f
     }
 
     // Check directory structure
