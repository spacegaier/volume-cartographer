--- conflicted
+++ resolved
@@ -6,14 +6,8 @@
 #pragma once
 
 #include <cmath>
-<<<<<<< HEAD
 #include <string>
 #include <unordered_map>
-
-#include <opencv2/opencv.hpp>
-=======
-#include <unordered_map>
->>>>>>> 25e6e3d0
 
 #include "core/shapes/ShapePrimitive.h"
 #include "core/vc_defines.h"
@@ -26,7 +20,7 @@
 class Sphere : public ShapePrimitive
 {
 public:
-    Sphere(float radius = 5, int recursionLevel = 2);
+    explicit Sphere(float radius = 5, int recursionLevel = 2);
 
 private:
     int _midpoint(int p1, int p2);
@@ -34,6 +28,5 @@
     std::unordered_map<std::string, int> _indexCache;
 
 };  // Sphere
-
 }  // shapes
 }  // volcart