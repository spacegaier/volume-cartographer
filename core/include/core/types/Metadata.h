// VC Metadata
// Generic interface for storing metadata as a JSON payload.
// Created by Seth Parker on 10/27/15.

// Can (and perhaps should) be extended to support more specific functionality.
// See "volumepackage/volumepkgcfg.h" as an example.
#pragma once

#include <fstream>
#include <iostream>

#include <boost/filesystem.hpp>

#include "core/vc_defines.h"
#include "external/json.hpp"

namespace volcart
{
class Metadata
{

public:
    Metadata() {}
<<<<<<< HEAD
    explicit Metadata(boost::filesystem::path file_location);

    // Path
    boost::filesystem::path path() const { return _path; };
    void setPath(const std::string& path) { _path = path; };

    // Save to file
    void save(const boost::filesystem::path& path);
    void save() { save(_path); };
=======
    Metadata(const boost::filesystem::path& file_location);

    // Path
    boost::filesystem::path path() const { return _path; }
    void setPath(const std::string& path) { _path = path; }

    // Save to file
    void save(const boost::filesystem::path& path);
    void save() { save(_path); }
>>>>>>> e0ffd1a2

    // Debug function
    void printString() const { std::cout << _json << std::endl; }
    void printObject() const { std::cout << _json.dump(4) << std::endl; }

    // Retrieval
    template <typename T>
    T get(const std::string& key) const
    {
        if (_json.find(key) == _json.end()) {
            auto msg = "could not find key '" + key + "' in metadata";
            throw std::runtime_error(msg);
        }
        return _json[key].get<T>();
    }

    // Assignment
    template <typename T>
    void set(const std::string& key, T value)
    {
        _json[key] = value;
    }

protected:
    nlohmann::json _json;
    boost::filesystem::path _path;
};
}  //  namespace volcart<|MERGE_RESOLUTION|>--- conflicted
+++ resolved
@@ -21,18 +21,7 @@
 
 public:
     Metadata() {}
-<<<<<<< HEAD
     explicit Metadata(boost::filesystem::path file_location);
-
-    // Path
-    boost::filesystem::path path() const { return _path; };
-    void setPath(const std::string& path) { _path = path; };
-
-    // Save to file
-    void save(const boost::filesystem::path& path);
-    void save() { save(_path); };
-=======
-    Metadata(const boost::filesystem::path& file_location);
 
     // Path
     boost::filesystem::path path() const { return _path; }
@@ -41,7 +30,6 @@
     // Save to file
     void save(const boost::filesystem::path& path);
     void save() { save(_path); }
->>>>>>> e0ffd1a2
 
     // Debug function
     void printString() const { std::cout << _json << std::endl; }
@@ -69,4 +57,4 @@
     nlohmann::json _json;
     boost::filesystem::path _path;
 };
-}  //  namespace volcart+}