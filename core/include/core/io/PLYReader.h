#pragma once

#include <boost/filesystem.hpp>

<<<<<<< HEAD
#include <boost/filesystem/path.hpp>

=======
>>>>>>> 3d87f229
#include "core/vc_defines.h"

namespace volcart
{
namespace io
{

<<<<<<< HEAD
bool PLYReader(
    const boost::filesystem::path& path, const ITKMesh::Pointer& mesh);
}  // namespace io
}  // namespace volcart
=======
/**
 * @class PLYReader
 * @author Hannah Hatch
 * @date 10/18/16
 *
 * @brief Read a PLY file to an ITKMesh
 *
 * Only supports vertices, vertex normals, and faces. Will write a warning to
 * std::cerr if the PLY file doesn't contain faces.
 *
 * @ingroup Core
 */
class PLYReader
{
public:
    //** @name Constructors */
    //@{
    /**
     * @brief Default constructor
     */
    PLYReader() {}

    /**
     * @brief Constructs a reader and initialize the input path parameter
     *
     * @param path Path to the file to be read
     */
    PLYReader(boost::filesystem::path path) : _inputPath(path) {}
    //@}

    /**
     * @brief Set the input file path
     * @param path Path to the file to be read
     */
    void setPath(boost::filesystem::path path) { _inputPath = path; }

    /**
     * @brief Get the parsed output as an ITKMesh
     */
    ITKMesh::Pointer getMesh() { return _outMesh; }

    /**
     * @brief Parse the input file
     */
    bool read();

private:
    /**
     * Path to the file to be read in, relative or absolute
     */
    boost::filesystem::path _inputPath;

    /**
     * Mesh where the parsed data will be stored
     */
    ITKMesh::Pointer _outMesh;

    /**
     * Input file stream
     */
    std::ifstream _plyFile;

    /**
     * Line currently being parsed
     */
    std::string _line;

    /**
     * Temporary face list
     */
    std::vector<volcart::Cell> _faceList;

    /**
    * Temporary vertex list
    */
    std::vector<volcart::Vertex> _pointList;

    /** List of elements parsed from the header */
    std::vector<std::string> _elementsList;

    /** Number of vertices expected in the parsed mesh */
    int _numOfVertices;

    /** Number of faces expected in the parsed mesh */
    int _numOfFaces;

    /** Number of lines used by the elements we can't handle */
    std::vector<int> _skippedLine;

    /** Maps positions in a string to a particular attribute */
    std::map<std::string, int> _properties;

    /** Track if there is a leading character in front of each face line telling
     * how many vertices are in that face */
    bool _leadingChar = true;

    /** Track if there are point normals */
    bool _pointNorm = false;

    /**
     * @brief Generate a mesh from the temporary vertices and faces
     */
    void _createMesh();
    /**
     * @brief Parse the header
     *
     * The header defines the expected layout for the body of the PLY file,
     * including the count for each element. This information is stored
     * in a map and used when reading in faces and vertices.
     */
    void _parseHeader();

    /**
     * @brief Fill the temporary face list with parsed face information
     */
    void _readFaces();

    /**
     * @brief Fill the temporary vertex list with parsed vertex information
     */
    void _readPoints();
};  // PLYReader
}  // io
}  // volcart
>>>>>>> 3d87f229
<|MERGE_RESOLUTION|>--- conflicted
+++ resolved
@@ -1,12 +1,7 @@
 #pragma once
 
-#include <boost/filesystem.hpp>
-
-<<<<<<< HEAD
 #include <boost/filesystem/path.hpp>
 
-=======
->>>>>>> 3d87f229
 #include "core/vc_defines.h"
 
 namespace volcart
@@ -14,12 +9,6 @@
 namespace io
 {
 
-<<<<<<< HEAD
-bool PLYReader(
-    const boost::filesystem::path& path, const ITKMesh::Pointer& mesh);
-}  // namespace io
-}  // namespace volcart
-=======
 /**
  * @class PLYReader
  * @author Hannah Hatch
@@ -143,5 +132,4 @@
     void _readPoints();
 };  // PLYReader
 }  // io
-}  // volcart
->>>>>>> 3d87f229
+}  // volcart